{
  "displayName": "Homebridge Eufy Security",
  "name": "homebridge-eufy-security",
<<<<<<< HEAD
  "version": "2.2.0-beta.7",
=======
  "version": "2.1.0",
>>>>>>> 89249d02
  "description": "Control Eufy Security from homebridge.",
  "license": "Apache-2.0",
  "repository": {
    "type": "git",
    "url": "git://github.com/homebridge-eufy-security/plugin.git"
  },
  "funding": [
    {
      "type": "github",
      "url": "https://github.com/sponsors/lenoxys"
    },
    {
      "type": "ko-fi",
      "url": "https://ko-fi.com/thieren"
    },
    {
      "type": "ko-fi",
      "url": "https://ko-fi.com/samemory"
    }
  ],
  "bugs": {
    "url": "https://github.com/homebridge-eufy-security/plugin/issues"
  },
  "engines": {
    "node": ">=14.17.0",
    "homebridge": ">=1.4.1"
  },
  "main": "dist/index.js",
  "scripts": {
    "lint": "eslint src/** --max-warnings=0",
    "watch": "npm run build && npm link && nodemon",
    "build": "npm run build-plugin && npm run build-configui",
    "build-plugin": "rimraf ./dist && tsc --project tsconfig.plugin.json",
    "build-configui": "rimraf ./homebridge-ui && ng build --base-href /api/plugins/settings-ui/homebridge-eufy-security/ && tsc --project tsconfig.configui.server.json",
    "serve-configui": "ng serve",
    "prepublishOnly": "npm run lint && npm run build"
  },
  "keywords": [
    "homebridge-plugin",
    "Eufy",
    "Eufy Security",
    "doorbell",
    "eufy doorbell",
    "security-system"
  ],
  "dependencies": {
    "@homebridge/plugin-ui-utils": "^0.0.19",
    "bunyan": "^1.8.15",
    "bunyan-debug-stream": "^2.0.1",
    "eufy-security-client": "^2.2.3",
    "ffmpeg-for-homebridge": "0.1.4",
    "pick-port": "^1.0.1",
    "rotating-file-stream": "^3.0.4",
    "tslog": "^3.3.4",
    "zip-lib": "^0.7.3"
  },
  "devDependencies": {
    "@angular-devkit/build-angular": "~13.3.8",
    "@angular/animations": "~13.3.0",
    "@angular/cli": "~13.3.8",
    "@angular/common": "~13.3.0",
    "@angular/compiler": "~13.3.0",
    "@angular/compiler-cli": "~13.3.0",
    "@angular/core": "~13.3.0",
    "@angular/forms": "~13.3.0",
    "@angular/localize": "~13.3.0",
    "@angular/platform-browser": "~13.3.0",
    "@angular/platform-browser-dynamic": "~13.3.0",
    "@angular/router": "~13.3.0",
    "@fortawesome/angular-fontawesome": "^0.10.2",
    "@fortawesome/fontawesome-svg-core": "^6.1.0",
    "@fortawesome/free-brands-svg-icons": "^6.1.0",
    "@fortawesome/free-regular-svg-icons": "^6.1.0",
    "@fortawesome/free-solid-svg-icons": "^6.1.0",
    "@ng-bootstrap/ng-bootstrap": "^12.1.2",
    "@popperjs/core": "^2.10.2",
    "@types/bunyan": "^1.8.8",
    "@types/jasmine": "~3.10.0",
    "@types/node": "^18.0.0",
    "@typescript-eslint/eslint-plugin": "^5.29.0",
    "@typescript-eslint/parser": "^5.29.0",
    "bootstrap": "^5.1.3",
    "eslint": "^8.18.0",
    "homebridge": "^1.4.1",
    "jasmine-core": "~4.0.0",
    "karma": "~6.3.0",
    "karma-chrome-launcher": "~3.1.0",
    "karma-coverage": "~2.1.0",
    "karma-jasmine": "~4.0.0",
    "karma-jasmine-html-reporter": "~1.7.0",
    "nodemon": "^2.0.16",
    "rimraf": "^3.0.2",
    "rxjs": "~7.5.0",
    "ts-node": "^10.8.1",
    "tslib": "^2.3.0",
    "typescript": "~4.6.2",
    "zone.js": "~0.11.4"
  },
  "overrides": {
    "autoprefixer": "^10.4.5"
  },
  "eslintConfig": {
    "rules": {
      "ban-ts-comment": 0
    }
  },
  "homepage": "https://github.com/homebridge-eufy-security/plugin/wiki",
  "author": "homebridge-eufy-security"
}<|MERGE_RESOLUTION|>--- conflicted
+++ resolved
@@ -1,11 +1,7 @@
 {
   "displayName": "Homebridge Eufy Security",
   "name": "homebridge-eufy-security",
-<<<<<<< HEAD
-  "version": "2.2.0-beta.7",
-=======
-  "version": "2.1.0",
->>>>>>> 89249d02
+  "version": "2.2.0",
   "description": "Control Eufy Security from homebridge.",
   "license": "Apache-2.0",
   "repository": {
