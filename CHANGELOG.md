# Change Log

You can find the complete detailled changelog for every beta release [here](https://github.com/homebridge-eufy-security/plugin/releases).

<<<<<<< HEAD
## 2.2.0-beta.17 - latest changes

### Changed

- eufy-security-client library is now added as forked dependency to enable direct changes

### Fixed

- Trying to fix login issue #250
- Fixed installation issues with previous betas
- Package size was dramatically reduced by removing cache files

## 2.2.0 (Beta)

### Added

- HomeKit Secure Video (HKSV) Support (see #6)
- Experimental Mode
- Experimental Mode Option: Enabling RTSP streaming on all devices (e.g. Doorbells can now stream via RTSP)
- Plugin will show warnings if it encounters a captcha or 2FA request while logging in.
- Setting to crop image to requested resolution. This might help with streaming issues when the HomeKit Controller stops the stream due to wrong stream configuration.
- Added additional audio settings in advanced video configuration
- Setting to choose custom path to ffmpeg executable.
- Config UI will now warn the user if a setting might decrease battery life drastically
- Option to set connection method in eufy-security-client to 'local'
- Support for Homebase 3, Eufy Camera 3 and Eufy Camera 3C
- Setting to sync the guard modes of all stations.
- Setting to add a switch to turn indoor chime on/off on some doorbells
- Setting for mono/stereo talkback configuration (needed for certain devices)

### Changed

- If HomeKit Secure Video is enabled, motion detection will not work while a recording is active. This is due to technical limitations for now. (see #6)
- Removed livestream caching (a.k.a `useCachedLocalLivestream`) since the continued streaming could cause issues with HKSV and motion detection in general
- Overhauled design of advanced video config
- Improved verbose output for snapshot and ffmpeg processes
- Added explanatory description to snapshot handling method.
- Updated to latest dependency: eufy-security-client
- Warn the user if multiple cameras are connected through the same station and limit critical options for these cameras (snapshot method and HKSV)
- Log errors in command results from eufy-security-client library to homebridge
- Removed overhead in stream processing improve performance
- eufy-security-client library is now added as forked dependency to enable direct changes

### Fixed

- Switches to turn camera and motion on/off should now be removed from HomeKit if the user switches the configuration
- Bug where no snapshot was returned after an event
- Bug that caused a crash with node version prior to v14.18
- Talkback was not working properly due to wrong channel configuration (can now be chosen: mono/stereo) #196
=======
## 2.1.4 (2022-12-24)

### Changed

- Updated to latest eufy-security-client 2.4.0

### Fixed

- Changed login process to use new v2 api (due to changes made by eufy recently)

## 2.1.3

### Fixed

- Due to active blocking of the plugin by eufy the login was temporarily not possible. Thanks to @baeuric and @schliemann (and of course @bropat) for the fix.
  Learn more here: #201 and [this thread](https://github.com/bropat/eufy-security-client/issues/242)

### Changed

- New Login field "Device Name" which sets the device type with which the api calls to the eufy cloud are simulated. If left blank a random device will be chosen.
- Updated eufy-security-client to latest version 2.2.3
>>>>>>> 3b743ecc

## 2.1.0 (2022-09-03)

### Added

- Talkback support #103
- Improved snapshot handling: 3 different snapshot methods
- Feature to improve camera snapshots at night (night vision)
- Feature to automatically generate camera snapshots a given period of time, so that snapshots are more up-to-date
- Feature allowing enabling and disabling motion detection throug switch if camera is used as a motion sensor only
- Feature allowing enabling and disabling the camera throug switch even if camera is used as a motion sensor only
- Control Station alarm through HomeKit (reset the alarm and even trigger it with HomeKit automations. You can now trigger the alarm even with third party accessories - e.g. with devices from vendors other than eufy) - see #26
- Feature to download log files through plugin configuration ui
- Setting to disable log file storage to disk (possible fix for #93)
- Setting to choose that separate ffmpeg processes for audio and video streaming will be used (this can increase performance)
- Setting to choose audio sample rate
- Presets (`copy`, `performance`) for advanced video config

### Changed

- Complete redesign of the config ui screen
- RTSP setting is now only avaiable on compatible devices
- Updated to latest version of eufy-security-client (2.1.2) (fix for #72 and #38)
- Refactored whole project structure to resemble the new workspace layout (plugin + custom ui)
- Reimplementation of device discovery algorithm to better reflect best practices mentioned in [this comment](https://github.com/bropat/eufy-security-client/issues/167#issuecomment-1155388624)
- Added timeouts for guard mode changes. If these fail HomeKit will no longer get stuck, trying to change the guard mode and an error will be written to the log output (see #39)
- Limit value for maximum streaming duration to prevent unexpected behaviour (see #111)
- Additional debug messages to help with issues
- Updated repo funding details (Readme.md and package.json)
- Cleaned up dependencies
- Using tslog instead of bunyan for logging of eufy-security-client messages since bunyan would not print deep nested objects correctly
- Logging for eufy-security-client is moved to separate log file: `eufy-log.log`
- Refactored handling of ffmpeg processes
- Deprecated option `forcerefreshsnap` was removed and will no longer be evaluated - use `snapshotHandlingMethod` instead
- Removed `mapvideo`, `mapaudio`, `maxDelay` and `forceMax` options from advanced VideoConfig since they are deprecated

### Fixed

- Plugin crash if guard modes were configured incorrectly (see #52)
- Plugin crashed if station was disarmed with certain configured guard modes
- Config ui crash due to a wrong node version requirement (#44)
- Livestream could not be started if previous local livestream cache was not shut down correctly (e.g. #43)
- Livestream was not working if videoconfig was populated with empty values
- Plugin may have crashed due to a race condition regarding log file rotation (see #56)
- Motion events were not reseted correctly in some cases. So new events would not be recognized
- Push notifications stopped working if the configuration editor was opened and the plugin not restarted aftwerwards (see #59)
- Options enableCamera and enableMotion were not working in specific configuration situations (see #48)
- Unbridge setting was not working for doorbell cameras (see #79)
- Fixed #81
- Fixed all lint warnings and errors
- Fixed npm warnings
- Smart lock states could be wrong on plugin startup (further improvements needed for smartlocks)
- Setting to 'enable audio' was not working - audio was always streamed
- Setting `maxFPS` in advanced camera configuration should now work as expected (see #125)
- Fix issue that streams were only rendered in 640x480 - see #46
- Fixed smartlocks - see #110
- Fixed occasional EPIPE Error when streaming - see #14
<<<<<<< HEAD
- Streams might have been aborted after 30-60 seconds due to stream backpressuring
=======
- Possible memory leak caused by not correctly released EventListeners
>>>>>>> 3b743ecc

## 2.0.1 (20.06.2022)

### Fixed
- locked dependency version to prevent breaking changes

## 2.0 (25/05/2022)

### Added
-   Local Livestream
-   Ability to switch light on compatible device (to be tested)
-   Fixing Duplicate notification on doorbell ring #236
-   Change Country #310
-   Provide a clear/reset wizard in order to clean persistent data
-   Add a config value to remove enable/motion homekit buttons #320
-   Handling captcha request
-   Adding videoconfig setting per camera
-   Adding a new button to force or not using live stream to create snapshot
-   Warn if user is using primary Eufy account instead of guest admin one

### Changed
-   Upgrade to the latest bropat/eufy-security-client lib (2.0.1)
-   Added livestream cache for local streaming (no rtsp) thanks @thieren

### Fixed
-   Updating some dep for security reason
-   Fix keypad issue while using off/disarmed mode (#88, #147, #197)
-   Handling stop livestream event from Eufy Station #262
-   Fix HB crashed #321 thanks @schliemann
-   Fix Arming stuck while using Schedule or Geo #342
-   Streaming issue while using Docker #308 (thanks @alternativ)
-   Fix issue on video stream while debug is disabled #356
-   Improve selecting Static Image / Local Live Stream / RTSP #382
-   Improvements for local livestream caching and bugfixes #37 thanks @thieren

### Removed
-   Selecting Camera or Motion Sensor is now per camera

## 1.0.1 (18/10/2021)

### Fixed
-  [Bug]: can’t login after plug-in remove #254 

## 1.0.0 (09/02/2021)

### Added
-   Increase compatibility with new Eufy Camera devices
-   New Config UI with onboarding
-   OTP attached to an Eufy Account is supported
-   Adding SmartLock (getting the status lock/unlock only)
-   Hability to use Camera as a motion sensor or as a camera streaming device
-   Audio support on LiveStream

### Changed
-   Upgrade to the latest bropat/eufy-security-client lib (1.1.2)
-   Improving debug collection
-   Code optimisation

### Removed
-   IP LAN address is no more required as config settings

### Fixed
-   Cloud Livestream on doorbell can stuck
-   Handle duplicate when using Guest Eufy Account
-   Updating some dep for security reason
-   Multiple typo fix
-   Sometimes battery status is not updated
-   Fix push notification issue on new indoor outdoor camera device #184
-   Fixing issue #190
-   As @bropat notice, we need to clean function reference which will be deprecated soon (bropat/eufy-security-client#40)

## 0.2.13 (07-26-2021)

### Changes

-   Motion Sensor Fix, trigger when motion is detected

## 0.2.12 (07-25-2021)

### Changes

-   Improvements to the motion sensor trigger

## 0.2.11 (07-19-2021)

### Changes

-   Improvements to handing alarm events
-   Many other improvements that were in the dev npm version

## 0.2.5 (06-26-2021)

### Changes

-   Improvements to handing alarm events
-   Other small bug fixes

## 0.2.4 (06-21-2021)

### Changes

-   Improvements to the doorbell motion sensor feature
-   Other small bug fixes


### Changes

-   Fixed doorbell ringing notification
-   Added switch to enable/disable motion detection for Cameras (not doorbell)
-   Better logging for debugging the doorbell

## 0.2.3 (06-20-2021)

### Changes

-   Fixed doorbell ringing notification
-   Added switch to enable/disable motion detection for Cameras (not doorbell)
-   Better logging for debugging the doorbell

## 0.2.2 (06-14-2021)

### Changes

-   Added switch to turn cameras on/off using a switch.
-   Added logging for the doorbell to help solve issues.

## 0.2.0 (06-12-2021)

### Changes

-   Doorbell now can stream video! More testing might be needed since there are a few differnt models supported.

## 0.1.3 (06-11-2021)

### Changes

-   Improvements to the doorbell functionality.

## 0.1.2 (06-11-2021)

### Changes

-   Fixed push notifications for security system
-   Added logging for hubs.

## 0.1.1 (06-10-2021)

### Changes

-   Added support for doorbell (ring notificaitons only)
-   Added support for security keypad (only battery notifications at this time)
-   Other small bug fixes<|MERGE_RESOLUTION|>--- conflicted
+++ resolved
@@ -2,7 +2,6 @@
 
 You can find the complete detailled changelog for every beta release [here](https://github.com/homebridge-eufy-security/plugin/releases).
 
-<<<<<<< HEAD
 ## 2.2.0-beta.17 - latest changes
 
 ### Changed
@@ -45,14 +44,6 @@
 - Log errors in command results from eufy-security-client library to homebridge
 - Removed overhead in stream processing improve performance
 - eufy-security-client library is now added as forked dependency to enable direct changes
-
-### Fixed
-
-- Switches to turn camera and motion on/off should now be removed from HomeKit if the user switches the configuration
-- Bug where no snapshot was returned after an event
-- Bug that caused a crash with node version prior to v14.18
-- Talkback was not working properly due to wrong channel configuration (can now be chosen: mono/stereo) #196
-=======
 ## 2.1.4 (2022-12-24)
 
 ### Changed
@@ -67,14 +58,7 @@
 
 ### Fixed
 
-- Due to active blocking of the plugin by eufy the login was temporarily not possible. Thanks to @baeuric and @schliemann (and of course @bropat) for the fix.
-  Learn more here: #201 and [this thread](https://github.com/bropat/eufy-security-client/issues/242)
-
-### Changed
-
-- New Login field "Device Name" which sets the device type with which the api calls to the eufy cloud are simulated. If left blank a random device will be chosen.
-- Updated eufy-security-client to latest version 2.2.3
->>>>>>> 3b743ecc
+- Possible memory leak caused by not correctly released EventListeners
 
 ## 2.1.0 (2022-09-03)
 
@@ -132,11 +116,6 @@
 - Fix issue that streams were only rendered in 640x480 - see #46
 - Fixed smartlocks - see #110
 - Fixed occasional EPIPE Error when streaming - see #14
-<<<<<<< HEAD
-- Streams might have been aborted after 30-60 seconds due to stream backpressuring
-=======
-- Possible memory leak caused by not correctly released EventListeners
->>>>>>> 3b743ecc
 
 ## 2.0.1 (20.06.2022)
 
