--- conflicted
+++ resolved
@@ -2,7 +2,6 @@
 
 You can find the complete detailled changelog for every beta release [here](https://github.com/homebridge-eufy-security/plugin/releases).
 
-<<<<<<< HEAD
 ## 2.2.0-beta.5 - latest changes
 
 ### Changed
@@ -43,10 +42,7 @@
 - Bug where no snapshot was returned after an event
 - Bug that caused a crash with node version prior to v14.18
 
-## 2.1.0 (RC)
-=======
 ## 2.1.0 (2022-09-03)
->>>>>>> 89249d02
 
 ### Added
 
@@ -102,11 +98,8 @@
 - Fix issue that streams were only rendered in 640x480 - see #46
 - Fixed smartlocks - see #110
 - Fixed occasional EPIPE Error when streaming - see #14
-<<<<<<< HEAD
 - Streams might have been aborted after 30-60 seconds due to stream backpressuring
-=======
 - Possible memory leak caused by not correctly released EventListeners
->>>>>>> 89249d02
 
 ## 2.0.1 (20.06.2022)
 
