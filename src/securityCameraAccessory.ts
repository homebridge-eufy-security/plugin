--- conflicted
+++ resolved
@@ -26,11 +26,7 @@
       .setCharacteristic(this.platform.Characteristic.Manufacturer, 'Eufy')
       .setCharacteristic(
         this.platform.Characteristic.Model,
-<<<<<<< HEAD
-        'Camera',
-=======
         eufyDevice.getModel(),
->>>>>>> 235fe01d
       )
       .setCharacteristic(
         this.platform.Characteristic.SerialNumber,
