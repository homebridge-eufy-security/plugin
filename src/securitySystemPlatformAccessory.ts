import {
  Service,
  PlatformAccessory,
<<<<<<< HEAD
} from "homebridge";

import { EufySecurityPlatform } from "./platform";

// import { HttpService, LocalLookupService, DeviceClientService, CommandType } from 'eufy-node-client';

import { Station } from "eufy-security-client";
=======
  PlatformConfig,
} from 'homebridge';

import { EufySecurityPlatform, EufySecurityPlatformConfig } from './platform';
import { EufySecurity, Station } from 'eufy-security-client';
>>>>>>> bb0c96ab

/**
 * Platform Accessory
 * An instance of this class is created for each accessory your platform registers
 * Each accessory may expose multiple services of different service types.
 */
export class SecuritySystemPlatformAccessory {
  private service: Service;

  constructor(
    private readonly platform: EufySecurityPlatform,
    private readonly accessory: PlatformAccessory,
<<<<<<< HEAD
    private eufyStation: Station
=======
    private eufyClient: EufySecurity,
    private eufyStation: Station,
    private config: EufySecurityPlatformConfig,
>>>>>>> bb0c96ab
  ) {
    this.platform.log.debug('Constructed Switch');
    // set accessory information
    this.accessory
      .getService(this.platform.Service.AccessoryInformation)!
      .setCharacteristic(this.platform.Characteristic.Manufacturer, 'Eufy')
      .setCharacteristic(
        this.platform.Characteristic.Model,
        'Security Mode Control',
      )
      .setCharacteristic(
        this.platform.Characteristic.SerialNumber,
<<<<<<< HEAD
        eufyStation.getSerial()
=======
        accessory.UUID,
>>>>>>> bb0c96ab
      );

    this.service =
      this.accessory.getService(this.platform.Service.SecuritySystem) ||
      this.accessory.addService(this.platform.Service.SecuritySystem);

    this.service.setCharacteristic(
      this.platform.Characteristic.Name,
      accessory.displayName,
    );

    // create handlers for required characteristics
    this.service
      .getCharacteristic(
        this.platform.Characteristic.SecuritySystemCurrentState,
      )
      .on('get', this.handleSecuritySystemCurrentStateGet.bind(this));

    this.service
      .getCharacteristic(this.platform.Characteristic.SecuritySystemTargetState)
      .on('get', this.handleSecuritySystemTargetStateGet.bind(this))
      .on('set', this.handleSecuritySystemTargetStateSet.bind(this));
  }

  async getCurrentStatus() {
    this.platform.log.debug(
<<<<<<< HEAD
      this.eufyStation.isConnected()
        ? "Connected to Eufy API"
        : "Not connected to Eufy API"
    );

    // const arm_mode_obj = hubs[0].params.filter(param => param.param_type === 1224);
    // this.platform.log.debug('getCurrentStatus() -- ', arm_mode_obj);
    // this.platform.log.debug('getCurrentStatus() RETURN -- ', arm_mode_obj[0].param_value);
    const guardMode = this.eufyStation.getGuardMode();

    this.platform.log.debug("Eufy Guard Mode: ", guardMode);

=======
      this.eufyClient.isConnected()
        ? 'Connected to Eufy API'
        : 'Not connected to Eufy API',
    );

    const guardMode = this.eufyClient
      .getStation(this.eufyStation.getSerial())
      .getGuardMode();
    this.platform.log.info('Eufy Guard Mode: ', guardMode);
>>>>>>> bb0c96ab
    return this.convertStatusCodeToHomekit(guardMode.value as number);
  }

  convertMode(eufyMode: number) {
    const modes = [
      {'hk': 0, 'eufy': this.config.hkHome},
      {'hk': 1, 'eufy': this.config.hkAway},
      {'hk': 2, 'eufy': this.config.hkNight},
      {'hk': 3, 'eufy': this.config.hkOff},
     
    ];
    const modeObj = modes.filter(m => {
      return m.eufy === eufyMode;
    });

    return modeObj[0].hk;

  }


  convertStatusCodeToHomekit(code: number) {
<<<<<<< HEAD
    switch (code) {
      case 1: //Eufy HOME
        return 0; //homekit home
      case 0: //Eufy AWAY
        return 1; //homekit away
      case 2: //Eufy NIGHT
        return 2; //homekit night (for now)
      case 47: //Eufy GEO
        return 4; //homekit alarm
      case 63: //Eufy Disarmed
        return 3; //homekit disarmed (off)
=======
>>>>>>> bb0c96ab

    
    //---Eufy Modes--------
    //     0: "AWAY",
    //     1: "HOME",
    //     2: "SCHEDULE",
    //     3: "CUSTOM1",
    //     4: "CUSTOM2",
    //     5: "CUSTOM3",
    //     47: "GEO",
    //     63: "DISARMED"
    //-----------------------
    //---HomeKit Modes-------
    //     0: "AWAY",
    //     1: "HOME",
    //     2: "NIGHT",
    //     3: "OFF",
    //-----------------------
    switch (code) {
      case 0: //Eufy mode
        return this.convertMode(0);
      case 1: 
        return this.convertMode(1);
      case 2: 
        return this.convertMode(2);
      case 3: 
        return this.convertMode(3); 
      case 4: 
        return this.convertMode(4); 
      case 5: 
        return this.convertMode(5); 
      case 47: 
        return this.convertMode(47); 
      case 63:
        return this.convertMode(63); 
      default:
        break;
    }
  }

  /**
   * Handle requests to get the current value of the "Security System Current State" characteristic
   */
  async handleSecuritySystemCurrentStateGet(callback) {
    this.platform.log.debug('Triggered GET SecuritySystemCurrentState');

    // set this to a valid value for SecuritySystemCurrentState
    const currentValue = await this.getCurrentStatus();
    this.platform.log.debug('Handle Current System state:  -- ', currentValue);

    callback(null, currentValue);
  }

  /**
   * Handle requests to get the current value of the "Security System Target State" characteristic
   */
  async handleSecuritySystemTargetStateGet(callback) {
    this.platform.log.debug('Triggered GET SecuritySystemTargetState');

    // set this to a valid value for SecuritySystemTargetState
    const currentValue = await this.getCurrentStatus();

    callback(null, currentValue);
  }

  /**
   * Handle requests to set the "Security System Target State" characteristic
   */
  handleSecuritySystemTargetStateSet(value, callback) {
    //   states: {
    //     0: "AWAY",
    //     1: "HOME",
    //     2: "SCHEDULE",
    //     3: "NIGHT",
    //     4: "CUSTOM2",
    //     5: "CUSTOM3",
    //     47: "GEO",
    //     63: "DISARMED"
    // }




    let mode = -1;
    switch (value) {
      case 0: //homekit HOME
        mode = this.config.hkHome; //eufy home
        break;
      case 1: //homekit AWAY
        mode = this.config.hkAway;
        break;
      case 2: //homekit NIGHT
<<<<<<< HEAD
        mode = 3; //eufy NIGHT
        break;
      case 3: //homekit OFF
        mode = 63; //Eufy disarmed
=======
        mode = this.config.hkNight;
        break;
      case 3: //homekit OFF
        mode = this.config.hkOff;
>>>>>>> bb0c96ab
        break;
      default:
        break;
    }

    if (mode === -1) {
      this.platform.log.error('Error Setting security mode! (mode returned -1)');
    } else {
      try {
<<<<<<< HEAD
        this.eufyStation.setGuardMode(mode);
=======
        this.eufyClient.setStationProperty(
          this.eufyStation.getSerial(),
          'guardMode',
          mode,
        );
>>>>>>> bb0c96ab
        this.service.updateCharacteristic(
          this.platform.Characteristic.SecuritySystemCurrentState,
          value,
        );
      } catch (error) {
        this.platform.log.error(
          'Error Setting security mode!',
          error,
        );
      }
    }
    callback(null);
  }
}<|MERGE_RESOLUTION|>--- conflicted
+++ resolved
@@ -1,21 +1,11 @@
 import {
   Service,
   PlatformAccessory,
-<<<<<<< HEAD
-} from "homebridge";
-
-import { EufySecurityPlatform } from "./platform";
-
-// import { HttpService, LocalLookupService, DeviceClientService, CommandType } from 'eufy-node-client';
-
-import { Station } from "eufy-security-client";
-=======
   PlatformConfig,
 } from 'homebridge';
 
 import { EufySecurityPlatform, EufySecurityPlatformConfig } from './platform';
 import { EufySecurity, Station } from 'eufy-security-client';
->>>>>>> bb0c96ab
 
 /**
  * Platform Accessory
@@ -28,13 +18,8 @@
   constructor(
     private readonly platform: EufySecurityPlatform,
     private readonly accessory: PlatformAccessory,
-<<<<<<< HEAD
-    private eufyStation: Station
-=======
-    private eufyClient: EufySecurity,
     private eufyStation: Station,
     private config: EufySecurityPlatformConfig,
->>>>>>> bb0c96ab
   ) {
     this.platform.log.debug('Constructed Switch');
     // set accessory information
@@ -47,11 +32,7 @@
       )
       .setCharacteristic(
         this.platform.Characteristic.SerialNumber,
-<<<<<<< HEAD
         eufyStation.getSerial()
-=======
-        accessory.UUID,
->>>>>>> bb0c96ab
       );
 
     this.service =
@@ -78,30 +59,15 @@
 
   async getCurrentStatus() {
     this.platform.log.debug(
-<<<<<<< HEAD
       this.eufyStation.isConnected()
-        ? "Connected to Eufy API"
-        : "Not connected to Eufy API"
-    );
-
-    // const arm_mode_obj = hubs[0].params.filter(param => param.param_type === 1224);
-    // this.platform.log.debug('getCurrentStatus() -- ', arm_mode_obj);
-    // this.platform.log.debug('getCurrentStatus() RETURN -- ', arm_mode_obj[0].param_value);
-    const guardMode = this.eufyStation.getGuardMode();
-
-    this.platform.log.debug("Eufy Guard Mode: ", guardMode);
-
-=======
-      this.eufyClient.isConnected()
         ? 'Connected to Eufy API'
         : 'Not connected to Eufy API',
     );
 
-    const guardMode = this.eufyClient
-      .getStation(this.eufyStation.getSerial())
-      .getGuardMode();
+    const guardMode = this.eufyStation.getGuardMode();
+
     this.platform.log.info('Eufy Guard Mode: ', guardMode);
->>>>>>> bb0c96ab
+
     return this.convertStatusCodeToHomekit(guardMode.value as number);
   }
 
@@ -123,22 +89,6 @@
 
 
   convertStatusCodeToHomekit(code: number) {
-<<<<<<< HEAD
-    switch (code) {
-      case 1: //Eufy HOME
-        return 0; //homekit home
-      case 0: //Eufy AWAY
-        return 1; //homekit away
-      case 2: //Eufy NIGHT
-        return 2; //homekit night (for now)
-      case 47: //Eufy GEO
-        return 4; //homekit alarm
-      case 63: //Eufy Disarmed
-        return 3; //homekit disarmed (off)
-=======
->>>>>>> bb0c96ab
-
-    
     //---Eufy Modes--------
     //     0: "AWAY",
     //     1: "HOME",
@@ -217,9 +167,6 @@
     //     63: "DISARMED"
     // }
 
-
-
-
     let mode = -1;
     switch (value) {
       case 0: //homekit HOME
@@ -229,17 +176,10 @@
         mode = this.config.hkAway;
         break;
       case 2: //homekit NIGHT
-<<<<<<< HEAD
-        mode = 3; //eufy NIGHT
-        break;
-      case 3: //homekit OFF
-        mode = 63; //Eufy disarmed
-=======
         mode = this.config.hkNight;
         break;
       case 3: //homekit OFF
         mode = this.config.hkOff;
->>>>>>> bb0c96ab
         break;
       default:
         break;
@@ -249,15 +189,7 @@
       this.platform.log.error('Error Setting security mode! (mode returned -1)');
     } else {
       try {
-<<<<<<< HEAD
         this.eufyStation.setGuardMode(mode);
-=======
-        this.eufyClient.setStationProperty(
-          this.eufyStation.getSerial(),
-          'guardMode',
-          mode,
-        );
->>>>>>> bb0c96ab
         this.service.updateCharacteristic(
           this.platform.Characteristic.SecuritySystemCurrentState,
           value,
